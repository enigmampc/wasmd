--- conflicted
+++ resolved
@@ -3,14 +3,9 @@
 import (
 	"fmt"
 
-<<<<<<< HEAD
+	"github.com/enigmampc/SecretNetwork/x/compute/internal/types"
 	sdk "github.com/enigmampc/cosmos-sdk/types"
 	sdkerrors "github.com/enigmampc/cosmos-sdk/types/errors"
-=======
-	"github.com/CosmWasm/wasmd/x/wasm/internal/types"
-	sdk "github.com/cosmos/cosmos-sdk/types"
-	sdkerrors "github.com/cosmos/cosmos-sdk/types/errors"
->>>>>>> 02938b00
 )
 
 // NewHandler returns a handler for "bank" type messages.
@@ -117,12 +112,8 @@
 	)
 
 	res.Events = append(events, ourEvent)
-<<<<<<< HEAD
 
 	return &res, nil
-=======
-	return res, nil
->>>>>>> 02938b00
 }
 
 func handleMigration(ctx sdk.Context, k Keeper, msg *MsgMigrateContract) (*sdk.Result, error) {
