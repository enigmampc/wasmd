package wasm

import (
	"encoding/json"
	"testing"

	"github.com/stretchr/testify/require"

	sdk "github.com/cosmos/cosmos-sdk/types"
)

type contractState struct {
}

func TestInitGenesis(t *testing.T) {
	data, cleanup := setupTest(t)
	defer cleanup()

	deposit := sdk.NewCoins(sdk.NewInt64Coin("denom", 100000))
	topUp := sdk.NewCoins(sdk.NewInt64Coin("denom", 5000))
	creator := createFakeFundedAccount(data.ctx, data.acctKeeper, deposit.Add(deposit...))
	fred := createFakeFundedAccount(data.ctx, data.acctKeeper, topUp)

	h := data.module.NewHandler()
	q := data.module.NewQuerierHandler()

	t.Log("fail with invalid source url")
	msg := MsgStoreCode{
		Sender:       creator,
		WASMByteCode: testContract,
		Source:       "someinvalidurl",
		Builder:      "",
	}

	err := msg.ValidateBasic()
	require.Error(t, err)

	_, err = h(data.ctx, msg)
	require.Error(t, err)

	t.Log("fail with relative source url")
	msg = MsgStoreCode{
		Sender:       creator,
		WASMByteCode: testContract,
		Source:       "./testdata/escrow.wasm",
		Builder:      "",
	}

	err = msg.ValidateBasic()
	require.Error(t, err)

	_, err = h(data.ctx, msg)
	require.Error(t, err)

<<<<<<< HEAD
	t.Log("fail with unreachable source url")
	msg = MsgStoreCode{
		Sender:       creator,
		WASMByteCode: testContract,
		Source:       "https://github.com/cosmwasm/wasmddddddrandom",
		Builder:      "",
	}

	err = msg.ValidateBasic()
	require.Error(t, err)

	_, err = h(data.ctx, msg)
	require.Error(t, err)

=======
>>>>>>> 12499eaa
	t.Log("fail with invalid build tag")
	msg = MsgStoreCode{
		Sender:       creator,
		WASMByteCode: testContract,
		Source:       "",
		Builder:      "somerandombuildtag-0.6.2",
	}

	err = msg.ValidateBasic()
	require.Error(t, err)

	_, err = h(data.ctx, msg)
	require.Error(t, err)

	t.Log("no error with valid source and build tag")
	msg = MsgStoreCode{
		Sender:       creator,
		WASMByteCode: testContract,
		Source:       "https://github.com/cosmwasm/wasmd/blob/master/x/wasm/testdata/escrow.wasm",
		Builder:      "cosmwasm-opt:0.5.2",
	}
	err = msg.ValidateBasic()
	require.NoError(t, err)

	res, err := h(data.ctx, msg)
	require.NoError(t, err)
	require.Equal(t, res.Data, []byte("1"))

	_, _, bob := keyPubAddr()
	initMsg := initMsg{
		Verifier:    fred,
		Beneficiary: bob,
	}
	initMsgBz, err := json.Marshal(initMsg)
	require.NoError(t, err)

	initCmd := MsgInstantiateContract{
		Sender:    creator,
		Code:      1,
		InitMsg:   initMsgBz,
		InitFunds: deposit,
	}
	res, err = h(data.ctx, initCmd)
	require.NoError(t, err)
	contractAddr := sdk.AccAddress(res.Data)

	execCmd := MsgExecuteContract{
		Sender:    fred,
		Contract:  contractAddr,
		Msg:       []byte("{}"),
		SentFunds: topUp,
	}
	res, err = h(data.ctx, execCmd)
	require.NoError(t, err)

	// ensure all contract state is as after init
	assertCodeList(t, q, data.ctx, 1)
	assertCodeBytes(t, q, data.ctx, 1, testContract)

	assertContractList(t, q, data.ctx, []string{contractAddr.String()})
	assertContractInfo(t, q, data.ctx, contractAddr, 1, creator)
	assertContractState(t, q, data.ctx, contractAddr, state{
		Verifier:    []byte(fred),
		Beneficiary: []byte(bob),
		Funder:      []byte(creator),
	})

	// export into genstate
	genState := ExportGenesis(data.ctx, data.keeper)

	// create new app to import genstate into
	newData, newCleanup := setupTest(t)
	defer newCleanup()
	q2 := newData.module.NewQuerierHandler()

	// initialize new app with genstate
	InitGenesis(newData.ctx, newData.keeper, genState)

	// run same checks again on newdata, to make sure it was reinitialized correctly
	assertCodeList(t, q2, newData.ctx, 1)
	assertCodeBytes(t, q2, newData.ctx, 1, testContract)

	assertContractList(t, q2, newData.ctx, []string{contractAddr.String()})
	assertContractInfo(t, q2, newData.ctx, contractAddr, 1, creator)
	assertContractState(t, q2, newData.ctx, contractAddr, state{
		Verifier:    []byte(fred),
		Beneficiary: []byte(bob),
		Funder:      []byte(creator),
	})
}<|MERGE_RESOLUTION|>--- conflicted
+++ resolved
@@ -52,23 +52,6 @@
 	_, err = h(data.ctx, msg)
 	require.Error(t, err)
 
-<<<<<<< HEAD
-	t.Log("fail with unreachable source url")
-	msg = MsgStoreCode{
-		Sender:       creator,
-		WASMByteCode: testContract,
-		Source:       "https://github.com/cosmwasm/wasmddddddrandom",
-		Builder:      "",
-	}
-
-	err = msg.ValidateBasic()
-	require.Error(t, err)
-
-	_, err = h(data.ctx, msg)
-	require.Error(t, err)
-
-=======
->>>>>>> 12499eaa
 	t.Log("fail with invalid build tag")
 	msg = MsgStoreCode{
 		Sender:       creator,
