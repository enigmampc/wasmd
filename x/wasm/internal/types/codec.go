package types

import (
<<<<<<< HEAD
	"github.com/enigmampc/cosmos-sdk/codec"
	// "github.com/enigmampc/cosmos-sdk/x/supply/exported"
=======
	"github.com/cosmos/cosmos-sdk/codec"
>>>>>>> 02938b00
)

// RegisterCodec registers the account types and interface
func RegisterCodec(cdc *codec.Codec) {
	cdc.RegisterConcrete(MsgStoreCode{}, "wasm/MsgStoreCode", nil)
	cdc.RegisterConcrete(MsgInstantiateContract{}, "wasm/MsgInstantiateContract", nil)
	cdc.RegisterConcrete(MsgExecuteContract{}, "wasm/MsgExecuteContract", nil)
	cdc.RegisterConcrete(MsgMigrateContract{}, "wasm/MsgMigrateContract", nil)
	cdc.RegisterConcrete(MsgUpdateAdmin{}, "wasm/MsgUpdateAdmin", nil)
	cdc.RegisterConcrete(MsgClearAdmin{}, "wasm/MsgClearAdmin", nil)

	cdc.RegisterConcrete(StoreCodeProposal{}, "wasm/StoreCodeProposal", nil)
	cdc.RegisterConcrete(InstantiateContractProposal{}, "wasm/InstantiateContractProposal", nil)
	cdc.RegisterConcrete(MigrateContractProposal{}, "wasm/MigrateContractProposal", nil)
	cdc.RegisterConcrete(UpdateAdminProposal{}, "wasm/UpdateAdminProposal", nil)
	cdc.RegisterConcrete(ClearAdminProposal{}, "wasm/ClearAdminProposal", nil)
}

// ModuleCdc generic sealed codec to be used throughout module
var ModuleCdc *codec.Codec

func init() {
	cdc := codec.New()
	RegisterCodec(cdc)
	codec.RegisterCrypto(cdc)
	ModuleCdc = cdc.Seal()
}<|MERGE_RESOLUTION|>--- conflicted
+++ resolved
@@ -1,12 +1,8 @@
 package types
 
 import (
-<<<<<<< HEAD
 	"github.com/enigmampc/cosmos-sdk/codec"
 	// "github.com/enigmampc/cosmos-sdk/x/supply/exported"
-=======
-	"github.com/cosmos/cosmos-sdk/codec"
->>>>>>> 02938b00
 )
 
 // RegisterCodec registers the account types and interface
