--- conflicted
+++ resolved
@@ -41,9 +41,20 @@
 
 	// ErrInvalidMsg error when we cannot process the error returned from the contract
 	ErrInvalidMsg = sdkErrors.Register(DefaultCodespace, 10, "invalid CosmosMsg from the contract")
+
+	// ErrEmpty error for empty content
+	ErrEmpty = sdkErrors.Register(DefaultCodespace, 11, "empty")
+
+	// ErrLimit error for content that exceeds a limit
+	ErrLimit = sdkErrors.Register(DefaultCodespace, 12, "exceeds limit")
+
+	// ErrInvalid error for content that is invalid in this context
+	ErrInvalid = sdkErrors.Register(DefaultCodespace, 13, "invalid")
+
+	// ErrDuplicate error for content that exsists
+	ErrDuplicate = sdkErrors.Register(DefaultCodespace, 14, "duplicate")
 )
 
-<<<<<<< HEAD
 func IsEncryptedErrorCode(code uint32) bool {
 	return 5 >= code && code > 1
 }
@@ -61,21 +72,4 @@
 
 func ContainsEncryptedString(str string) bool {
 	return strings.Contains(str, "encrypted: ")
-}
-=======
-	// ErrMigrationFailed error for rust execution contract failure
-	ErrMigrationFailed = sdkErrors.Register(DefaultCodespace, 10, "migrate wasm contract failed")
-
-	// ErrEmpty error for empty content
-	ErrEmpty = sdkErrors.Register(DefaultCodespace, 11, "empty")
-
-	// ErrLimit error for content that exceeds a limit
-	ErrLimit = sdkErrors.Register(DefaultCodespace, 12, "exceeds limit")
-
-	// ErrInvalid error for content that is invalid in this context
-	ErrInvalid = sdkErrors.Register(DefaultCodespace, 13, "invalid")
-
-	// ErrDuplicate error for content that exsists
-	ErrDuplicate = sdkErrors.Register(DefaultCodespace, 14, "duplicate")
-)
->>>>>>> 02938b00
+}