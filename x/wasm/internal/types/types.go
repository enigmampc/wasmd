--- conflicted
+++ resolved
@@ -2,6 +2,7 @@
 
 import (
 	"encoding/base64"
+	"encoding/json"
 
 	sdkerrors "github.com/cosmos/cosmos-sdk/types/errors"
 	tmBytes "github.com/tendermint/tendermint/libs/bytes"
@@ -94,10 +95,6 @@
 	Creator sdk.AccAddress `json:"creator"`
 	Admin   sdk.AccAddress `json:"admin,omitempty"`
 	Label   string         `json:"label"`
-<<<<<<< HEAD
-	InitMsg []byte         `json:"init_msg,omitempty"`
-=======
->>>>>>> 02938b00
 	// never show this in query results, just use for sorting
 	// (Note: when using json tag "-" amino refused to serialize it...)
 	Created *AbsoluteTxPosition `json:"created,omitempty"`
