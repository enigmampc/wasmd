package keeper

import (
	"encoding/json"
	"sort"
	"strconv"

	"github.com/enigmampc/SecretNetwork/x/compute/internal/types"
	sdk "github.com/enigmampc/cosmos-sdk/types"
	sdkerrors "github.com/enigmampc/cosmos-sdk/types/errors"

	abci "github.com/tendermint/tendermint/abci/types"
	tmbytes "github.com/tendermint/tendermint/libs/bytes"
)

const (
	QueryListContractByCode = "list-contracts-by-code"
	QueryGetContract        = "contract-info"
	QueryGetContractState   = "query"
	QueryGetCode            = "code"
	QueryListCode           = "list-code"
<<<<<<< HEAD
	QueryContractAddress    = "label"
	QueryContractKey        = "contract-key"
	QueryContractHash       = "contract-hash"
=======
	QueryContractHistory    = "contract-history"
)

const (
	QueryMethodContractStateSmart = "smart"
	QueryMethodContractStateAll   = "all"
	QueryMethodContractStateRaw   = "raw"
>>>>>>> 02938b00
)

// ContractInfoWithAddress adds the address (key) to the ContractInfo representation
type ContractInfoWithAddress struct {
	// embedded here, so all json items remain top level
	*types.ContractInfo
	Address sdk.AccAddress `json:"address"`
}

// NewQuerier creates a new querier
func NewQuerier(keeper Keeper) sdk.Querier {
	return func(ctx sdk.Context, path []string, req abci.RequestQuery) ([]byte, error) {
		switch path[0] {
		case QueryGetContract:
			return queryContractInfo(ctx, path[1], keeper)
		case QueryListContractByCode:
			return queryContractListByCode(ctx, path[1], keeper)
		case QueryGetContractState:
			return queryContractState(ctx, path[1], req, keeper)
		case QueryGetCode:
			return queryCode(ctx, path[1], keeper)
		case QueryListCode:
<<<<<<< HEAD
			return queryCodeList(ctx, req, keeper)
		case QueryContractAddress:
			return queryContractAddress(ctx, path[1], req, keeper)
		case QueryContractKey:
			return queryContractKey(ctx, path[1], req, keeper)
		case QueryContractHash:
			return queryContractHash(ctx, path[1], req, keeper)
=======
			return queryCodeList(ctx, keeper)
		case QueryContractHistory:
			return queryContractHistory(ctx, path[1], keeper)
>>>>>>> 02938b00
		default:
			return nil, sdkerrors.Wrap(sdkerrors.ErrUnknownRequest, "unknown data query endpoint")
		}
	}
}

func queryContractInfo(ctx sdk.Context, bech string, keeper Keeper) ([]byte, error) {
	addr, err := sdk.AccAddressFromBech32(bech)
	if err != nil {
		return nil, sdkerrors.Wrap(sdkerrors.ErrInvalidAddress, err.Error())
	}
	info := keeper.GetContractInfo(ctx, addr)
	if info == nil {
		return []byte("null"), nil
	}
	redact(info)
	infoWithAddress := ContractInfoWithAddress{
		Address:      addr,
		ContractInfo: info,
	}
	bz, err := json.MarshalIndent(infoWithAddress, "", "  ")
	if err != nil {
		return nil, sdkerrors.Wrap(sdkerrors.ErrJSONMarshal, err.Error())
	}
	return bz, nil
}

// redact clears all fields not in the public api
func redact(info *types.ContractInfo) {
	info.Created = nil
}

func queryContractListByCode(ctx sdk.Context, codeIDstr string, keeper Keeper) ([]byte, error) {
	codeID, err := strconv.ParseUint(codeIDstr, 10, 64)
	if err != nil {
		return nil, err
	}

	var contracts []ContractInfoWithAddress
	keeper.IterateContractInfo(ctx, func(addr sdk.AccAddress, info types.ContractInfo) bool {
		if info.CodeID == codeID {
			// and add the address
			infoWithAddress := ContractInfoWithAddress{
				Address:      addr,
				ContractInfo: &info,
			}
			contracts = append(contracts, infoWithAddress)
		}
		return false
	})

	// now we sort them by AbsoluteTxPosition
	sort.Slice(contracts, func(i, j int) bool {
		return contracts[i].ContractInfo.Created.LessThan(contracts[j].ContractInfo.Created)
	})
	// and remove that info for the final json (yes, the json:"-" tag doesn't work)
	for i := range contracts {
		redact(contracts[i].ContractInfo)
	}

	bz, err := json.MarshalIndent(contracts, "", "  ")
	if err != nil {
		return nil, sdkerrors.Wrap(sdkerrors.ErrJSONMarshal, err.Error())
	}
	return bz, nil
}

func queryContractState(ctx sdk.Context, bech string, req abci.RequestQuery, keeper Keeper) ([]byte, error) {
	contractAddr, err := sdk.AccAddressFromBech32(bech)
	if err != nil {
		return nil, sdkerrors.Wrap(sdkerrors.ErrInvalidAddress, bech)
	}

<<<<<<< HEAD
	return keeper.QuerySmart(ctx, contractAddr, req.Data, false)
=======
	var resultData []types.Model
	switch queryMethod {
	case QueryMethodContractStateAll:
		// this returns a serialized json object (which internally encoded binary fields properly)
		for iter := keeper.GetContractState(ctx, contractAddr); iter.Valid(); iter.Next() {
			resultData = append(resultData, types.Model{
				Key:   iter.Key(),
				Value: iter.Value(),
			})
		}
		if resultData == nil {
			resultData = make([]types.Model, 0)
		}
	case QueryMethodContractStateRaw:
		// this returns a serialized json object
		resultData = keeper.QueryRaw(ctx, contractAddr, req.Data)
	case QueryMethodContractStateSmart:
		// we enforce a subjective gas limit on all queries to avoid infinite loops
		ctx = ctx.WithGasMeter(sdk.NewGasMeter(keeper.queryGasLimit))
		// this returns raw bytes (must be base64-encoded)
		return keeper.QuerySmart(ctx, contractAddr, req.Data)
	default:
		return nil, sdkerrors.Wrap(sdkerrors.ErrUnknownRequest, queryMethod)
	}
	bz, err := json.Marshal(resultData)
	if err != nil {
		return nil, sdkerrors.Wrap(sdkerrors.ErrJSONMarshal, err.Error())
	}
	return bz, nil
>>>>>>> 02938b00
}

type GetCodeResponse struct {
	ListCodeResponse
	// Data is the entire wasm bytecode
	Data []byte `json:"data" yaml:"data"`
}

func queryCode(ctx sdk.Context, codeIDstr string, keeper Keeper) ([]byte, error) {
	codeID, err := strconv.ParseUint(codeIDstr, 10, 64)
	if err != nil {
		return nil, sdkerrors.Wrap(sdkerrors.ErrUnknownRequest, "invalid codeID: "+err.Error())
	}

	res := keeper.GetCodeInfo(ctx, codeID)
	if res == nil {
		// nil, nil leads to 404 in rest handler
		return nil, nil
	}
	info := ListCodeResponse{
		ID:       codeID,
		Creator:  res.Creator,
		DataHash: res.CodeHash,
		Source:   res.Source,
		Builder:  res.Builder,
	}

	code, err := keeper.GetByteCode(ctx, codeID)
	if err != nil {
		return nil, sdkerrors.Wrap(err, "loading wasm code")
	}

	bz, err := json.MarshalIndent(GetCodeResponse{info, code}, "", "  ")
	if err != nil {
		return nil, sdkerrors.Wrap(sdkerrors.ErrJSONMarshal, err.Error())
	}
	return bz, nil
}

type ListCodeResponse struct {
	ID       uint64           `json:"id"`
	Creator  sdk.AccAddress   `json:"creator"`
	DataHash tmbytes.HexBytes `json:"data_hash"`
	Source   string           `json:"source"`
	Builder  string           `json:"builder"`
}

func queryCodeList(ctx sdk.Context, keeper Keeper) ([]byte, error) {
	var info []ListCodeResponse

	var i uint64
	for true {
		i++
		res := keeper.GetCodeInfo(ctx, i)
		if res == nil {
			break
		}
		info = append(info, ListCodeResponse{
			ID:       i,
			Creator:  res.Creator,
			DataHash: res.CodeHash,
			Source:   res.Source,
			Builder:  res.Builder,
		})
	}

	bz, err := json.MarshalIndent(info, "", "  ")
	if err != nil {
		return nil, sdkerrors.Wrap(sdkerrors.ErrJSONMarshal, err.Error())
	}
	return bz, nil
}

<<<<<<< HEAD
func queryContractAddress(ctx sdk.Context, label string, req abci.RequestQuery, keeper Keeper) ([]byte, error) {
	res := keeper.GetContractAddress(ctx, label)
	if res == nil {
		return nil, sdkerrors.Wrap(sdkerrors.ErrUnknownAddress, label)
	}

	return res, nil
}

func queryContractKey(ctx sdk.Context, address string, req abci.RequestQuery, keeper Keeper) ([]byte, error) {
	contractAddr, err := sdk.AccAddressFromBech32(address)
	if err != nil {
		return nil, sdkerrors.Wrap(sdkerrors.ErrInvalidAddress, address)
	}

	res := keeper.GetContractKey(ctx, contractAddr)
	if res == nil {
		return nil, sdkerrors.Wrap(sdkerrors.ErrUnknownAddress, address)
	}

	return res, nil
}

func queryContractHash(ctx sdk.Context, address string, req abci.RequestQuery, keeper Keeper) ([]byte, error) {
	contractAddr, err := sdk.AccAddressFromBech32(address)
	if err != nil {
		return nil, sdkerrors.Wrap(sdkerrors.ErrInvalidAddress, address)
	}

	res := keeper.GetContractInfo(ctx, contractAddr)
	if res == nil {
		return nil, sdkerrors.Wrap(sdkerrors.ErrUnknownAddress, address)
	}

	return keeper.GetCodeInfo(ctx, res.CodeID).CodeHash, nil
=======
func queryContractHistory(ctx sdk.Context, bech string, keeper Keeper) ([]byte, error) {
	contractAddr, err := sdk.AccAddressFromBech32(bech)
	if err != nil {
		return nil, sdkerrors.Wrap(sdkerrors.ErrInvalidAddress, err.Error())
	}
	entries := keeper.GetContractHistory(ctx, contractAddr)
	if entries == nil {
		// nil, nil leads to 404 in rest handler
		return nil, nil
	}
	// redact response
	for i := range entries {
		entries[i].Updated = nil
	}

	bz, err := json.MarshalIndent(entries, "", "  ")
	if err != nil {
		return nil, sdkerrors.Wrap(sdkerrors.ErrJSONMarshal, err.Error())
	}
	return bz, nil
>>>>>>> 02938b00
}<|MERGE_RESOLUTION|>--- conflicted
+++ resolved
@@ -19,19 +19,16 @@
 	QueryGetContractState   = "query"
 	QueryGetCode            = "code"
 	QueryListCode           = "list-code"
-<<<<<<< HEAD
+	QueryContractHistory    = "contract-history"
 	QueryContractAddress    = "label"
 	QueryContractKey        = "contract-key"
 	QueryContractHash       = "contract-hash"
-=======
-	QueryContractHistory    = "contract-history"
 )
 
 const (
 	QueryMethodContractStateSmart = "smart"
 	QueryMethodContractStateAll   = "all"
 	QueryMethodContractStateRaw   = "raw"
->>>>>>> 02938b00
 )
 
 // ContractInfoWithAddress adds the address (key) to the ContractInfo representation
@@ -54,19 +51,15 @@
 		case QueryGetCode:
 			return queryCode(ctx, path[1], keeper)
 		case QueryListCode:
-<<<<<<< HEAD
-			return queryCodeList(ctx, req, keeper)
+			return queryCodeList(ctx, keeper)
+		case QueryContractHistory:
+			return queryContractHistory(ctx, path[1], keeper)
 		case QueryContractAddress:
 			return queryContractAddress(ctx, path[1], req, keeper)
 		case QueryContractKey:
 			return queryContractKey(ctx, path[1], req, keeper)
 		case QueryContractHash:
 			return queryContractHash(ctx, path[1], req, keeper)
-=======
-			return queryCodeList(ctx, keeper)
-		case QueryContractHistory:
-			return queryContractHistory(ctx, path[1], keeper)
->>>>>>> 02938b00
 		default:
 			return nil, sdkerrors.Wrap(sdkerrors.ErrUnknownRequest, "unknown data query endpoint")
 		}
@@ -140,39 +133,7 @@
 		return nil, sdkerrors.Wrap(sdkerrors.ErrInvalidAddress, bech)
 	}
 
-<<<<<<< HEAD
 	return keeper.QuerySmart(ctx, contractAddr, req.Data, false)
-=======
-	var resultData []types.Model
-	switch queryMethod {
-	case QueryMethodContractStateAll:
-		// this returns a serialized json object (which internally encoded binary fields properly)
-		for iter := keeper.GetContractState(ctx, contractAddr); iter.Valid(); iter.Next() {
-			resultData = append(resultData, types.Model{
-				Key:   iter.Key(),
-				Value: iter.Value(),
-			})
-		}
-		if resultData == nil {
-			resultData = make([]types.Model, 0)
-		}
-	case QueryMethodContractStateRaw:
-		// this returns a serialized json object
-		resultData = keeper.QueryRaw(ctx, contractAddr, req.Data)
-	case QueryMethodContractStateSmart:
-		// we enforce a subjective gas limit on all queries to avoid infinite loops
-		ctx = ctx.WithGasMeter(sdk.NewGasMeter(keeper.queryGasLimit))
-		// this returns raw bytes (must be base64-encoded)
-		return keeper.QuerySmart(ctx, contractAddr, req.Data)
-	default:
-		return nil, sdkerrors.Wrap(sdkerrors.ErrUnknownRequest, queryMethod)
-	}
-	bz, err := json.Marshal(resultData)
-	if err != nil {
-		return nil, sdkerrors.Wrap(sdkerrors.ErrJSONMarshal, err.Error())
-	}
-	return bz, nil
->>>>>>> 02938b00
 }
 
 type GetCodeResponse struct {
@@ -246,43 +207,6 @@
 	return bz, nil
 }
 
-<<<<<<< HEAD
-func queryContractAddress(ctx sdk.Context, label string, req abci.RequestQuery, keeper Keeper) ([]byte, error) {
-	res := keeper.GetContractAddress(ctx, label)
-	if res == nil {
-		return nil, sdkerrors.Wrap(sdkerrors.ErrUnknownAddress, label)
-	}
-
-	return res, nil
-}
-
-func queryContractKey(ctx sdk.Context, address string, req abci.RequestQuery, keeper Keeper) ([]byte, error) {
-	contractAddr, err := sdk.AccAddressFromBech32(address)
-	if err != nil {
-		return nil, sdkerrors.Wrap(sdkerrors.ErrInvalidAddress, address)
-	}
-
-	res := keeper.GetContractKey(ctx, contractAddr)
-	if res == nil {
-		return nil, sdkerrors.Wrap(sdkerrors.ErrUnknownAddress, address)
-	}
-
-	return res, nil
-}
-
-func queryContractHash(ctx sdk.Context, address string, req abci.RequestQuery, keeper Keeper) ([]byte, error) {
-	contractAddr, err := sdk.AccAddressFromBech32(address)
-	if err != nil {
-		return nil, sdkerrors.Wrap(sdkerrors.ErrInvalidAddress, address)
-	}
-
-	res := keeper.GetContractInfo(ctx, contractAddr)
-	if res == nil {
-		return nil, sdkerrors.Wrap(sdkerrors.ErrUnknownAddress, address)
-	}
-
-	return keeper.GetCodeInfo(ctx, res.CodeID).CodeHash, nil
-=======
 func queryContractHistory(ctx sdk.Context, bech string, keeper Keeper) ([]byte, error) {
 	contractAddr, err := sdk.AccAddressFromBech32(bech)
 	if err != nil {
@@ -303,5 +227,41 @@
 		return nil, sdkerrors.Wrap(sdkerrors.ErrJSONMarshal, err.Error())
 	}
 	return bz, nil
->>>>>>> 02938b00
+}
+
+func queryContractAddress(ctx sdk.Context, label string, req abci.RequestQuery, keeper Keeper) ([]byte, error) {
+	res := keeper.GetContractAddress(ctx, label)
+	if res == nil {
+		return nil, sdkerrors.Wrap(sdkerrors.ErrUnknownAddress, label)
+	}
+
+	return res, nil
+}
+
+func queryContractKey(ctx sdk.Context, address string, req abci.RequestQuery, keeper Keeper) ([]byte, error) {
+	contractAddr, err := sdk.AccAddressFromBech32(address)
+	if err != nil {
+		return nil, sdkerrors.Wrap(sdkerrors.ErrInvalidAddress, address)
+	}
+
+	res := keeper.GetContractKey(ctx, contractAddr)
+	if res == nil {
+		return nil, sdkerrors.Wrap(sdkerrors.ErrUnknownAddress, address)
+	}
+
+	return res, nil
+}
+
+func queryContractHash(ctx sdk.Context, address string, req abci.RequestQuery, keeper Keeper) ([]byte, error) {
+	contractAddr, err := sdk.AccAddressFromBech32(address)
+	if err != nil {
+		return nil, sdkerrors.Wrap(sdkerrors.ErrInvalidAddress, address)
+	}
+
+	res := keeper.GetContractInfo(ctx, contractAddr)
+	if res == nil {
+		return nil, sdkerrors.Wrap(sdkerrors.ErrUnknownAddress, address)
+	}
+
+	return keeper.GetCodeInfo(ctx, res.CodeID).CodeHash, nil
 }