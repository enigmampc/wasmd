--- conflicted
+++ resolved
@@ -12,7 +12,6 @@
 	"testing"
 	"time"
 
-<<<<<<< HEAD
 	"github.com/enigmampc/SecretNetwork/go-cosmwasm/api"
 	eng "github.com/enigmampc/SecretNetwork/types"
 	"github.com/enigmampc/SecretNetwork/x/compute/internal/types"
@@ -20,14 +19,7 @@
 	sdk "github.com/enigmampc/cosmos-sdk/types"
 	sdkerrors "github.com/enigmampc/cosmos-sdk/types/errors"
 	"github.com/enigmampc/cosmos-sdk/x/auth"
-=======
-	"github.com/CosmWasm/wasmd/x/wasm/internal/types"
-	stypes "github.com/cosmos/cosmos-sdk/store/types"
-	sdk "github.com/cosmos/cosmos-sdk/types"
-	sdkerrors "github.com/cosmos/cosmos-sdk/types/errors"
-	"github.com/cosmos/cosmos-sdk/x/auth"
-	"github.com/cosmos/cosmos-sdk/x/supply"
->>>>>>> 02938b00
+	"github.com/enigmampc/cosmos-sdk/x/supply"
 	"github.com/stretchr/testify/assert"
 	"github.com/stretchr/testify/require"
 	abci "github.com/tendermint/tendermint/abci/types"
@@ -84,11 +76,7 @@
 	wasmCode, err := ioutil.ReadFile("./testdata/contract.wasm")
 	require.NoError(t, err)
 
-<<<<<<< HEAD
-	contractID, err := keeper.Create(ctx, creator, wasmCode, "", "")
-=======
-	contractID, err := keeper.Create(ctx, creator, wasmCode, "https://github.com/CosmWasm/wasmd/blob/master/x/wasm/testdata/escrow.wasm", "any/builder:tag", nil)
->>>>>>> 02938b00
+	contractID, err := keeper.Create(ctx, creator, wasmCode, "", "", nil)
 	require.NoError(t, err)
 	require.Equal(t, uint64(1), contractID)
 	// and verify content
@@ -214,20 +202,12 @@
 	require.NoError(t, err)
 
 	// create one copy
-<<<<<<< HEAD
-	contractID, err := keeper.Create(ctx, creator, wasmCode, "", "")
-=======
-	contractID, err := keeper.Create(ctx, creator, wasmCode, "https://github.com/CosmWasm/wasmd/blob/master/x/wasm/testdata/escrow.wasm", "any/builder:tag", nil)
->>>>>>> 02938b00
+	contractID, err := keeper.Create(ctx, creator, wasmCode, "", "", nil)
 	require.NoError(t, err)
 	require.Equal(t, uint64(1), contractID)
 
 	// create second copy
-<<<<<<< HEAD
-	duplicateID, err := keeper.Create(ctx, creator, wasmCode, "", "")
-=======
-	duplicateID, err := keeper.Create(ctx, creator, wasmCode, "https://github.com/CosmWasm/wasmd/blob/master/x/wasm/testdata/escrow.wasm", "any/builder:tag", nil)
->>>>>>> 02938b00
+	duplicateID, err := keeper.Create(ctx, creator, wasmCode, "", "", nil)
 	require.NoError(t, err)
 	require.Equal(t, uint64(2), duplicateID)
 
@@ -257,22 +237,14 @@
 	require.NoError(t, err)
 
 	// create this once in simulation mode
-<<<<<<< HEAD
-	contractID, err := keeper.Create(ctx, creator, wasmCode, "", "")
-=======
-	contractID, err := keeper.Create(ctx, creator, wasmCode, "https://github.com/CosmWasm/wasmd/blob/master/x/wasm/testdata/escrow.wasm", "any/builder:tag", nil)
->>>>>>> 02938b00
+	contractID, err := keeper.Create(ctx, creator, wasmCode, "", "", nil)
 	require.NoError(t, err)
 	require.Equal(t, uint64(1), contractID)
 
 	// then try to create it in non-simulation mode (should not fail)
 	ctx, keepers = CreateTestInput(t, false, tempDir, SupportedFeatures, nil, nil)
 	accKeeper, keeper = keepers.AccountKeeper, keepers.WasmKeeper
-<<<<<<< HEAD
-	contractID, err = keeper.Create(ctx, creator, wasmCode, "", "")
-=======
-	contractID, err = keeper.Create(ctx, creator, wasmCode, "https://github.com/CosmWasm/wasmd/blob/master/x/wasm/testdata/escrow.wasm", "any/builder:tag", nil)
->>>>>>> 02938b00
+	contractID, err = keeper.Create(ctx, creator, wasmCode, "", "", nil)
 	require.NoError(t, err)
 	require.Equal(t, uint64(1), contractID)
 
@@ -320,11 +292,7 @@
 	wasmCode, err := ioutil.ReadFile("./testdata/contract.wasm.gzip")
 	require.NoError(t, err)
 
-<<<<<<< HEAD
-	contractID, err := keeper.Create(ctx, creator, wasmCode, "", "")
-=======
-	contractID, err := keeper.Create(ctx, creator, wasmCode, "https://github.com/CosmWasm/wasmd/blob/master/x/wasm/testdata/escrow.wasm", "", nil)
->>>>>>> 02938b00
+	contractID, err := keeper.Create(ctx, creator, wasmCode, "", "", nil)
 	require.NoError(t, err)
 	require.Equal(t, uint64(1), contractID)
 	// and verify content
@@ -348,11 +316,7 @@
 	wasmCode, err := ioutil.ReadFile("./testdata/contract.wasm")
 	require.NoError(t, err)
 
-<<<<<<< HEAD
-	contractID, err := keeper.Create(ctx, creator, wasmCode, "https://github.com/enigmampc/SecretNetwork/blob/master/cosmwasm/contracts/hackatom/src/contract.rs", "")
-=======
-	codeID, err := keeper.Create(ctx, creator, wasmCode, "https://github.com/CosmWasm/wasmd/blob/master/x/wasm/testdata/escrow.wasm", "", nil)
->>>>>>> 02938b00
+	contractID, err := keeper.Create(ctx, creator, wasmCode, "https://github.com/enigmampc/SecretNetwork/blob/master/cosmwasm/contracts/hackatom/src/contract.rs", "", nil)
 	require.NoError(t, err)
 
 	_, _, bob := keyPubAddr()
@@ -379,25 +343,17 @@
 	gasBefore := ctx.GasMeter().GasConsumed()
 
 	// create with no balance is also legal
-	contractAddr, err := keeper.Instantiate(ctx, codeID, creator, nil, initMsgBz, "demo contract 1", nil)
-	require.NoError(t, err)
-<<<<<<< HEAD
-	require.Equal(t, "secret18vd8fpwxzck93qlwghaj6arh4p7c5n8978vsyg", addr.String())
+	contractAddr, err := keeper.Instantiate(ctx, contractID, creator, nil, initMsgBz, "demo contract 1", nil)
+	require.NoError(t, err)
+	require.Equal(t, "secret18vd8fpwxzck93qlwghaj6arh4p7c5n8978vsyg", contractAddr.String())
 
 	gasAfter := ctx.GasMeter().GasConsumed()
 	require.Greater(t, gasAfter-gasBefore, uint64(20000))
 	require.Less(t, gasAfter-gasBefore, uint64(60000))
-=======
-	require.Equal(t, "cosmos18vd8fpwxzck93qlwghaj6arh4p7c5n89uzcee5", contractAddr.String())
-
-	gasAfter := ctx.GasMeter().GasConsumed()
-	require.Equal(t, uint64(0x10c43), gasAfter-gasBefore)
->>>>>>> 02938b00
 
 	// ensure it is stored properly
 	info := keeper.GetContractInfo(ctx, contractAddr)
 	require.NotNil(t, info)
-<<<<<<< HEAD
 	require.Equal(t, info.Creator, creator)
 	require.Equal(t, info.CodeID, contractID)
 	require.Equal(t, info.InitMsg, initMsgBz)
@@ -406,10 +362,6 @@
 	// test that creating again with the same label will fail
 	addr, err = keeper.Instantiate(ctx, contractID, creator, nil, initMsgBz, "demo contract 1", nil)
 	require.Error(t, err)
-=======
-	assert.Equal(t, info.Creator, creator)
-	assert.Equal(t, info.CodeID, codeID)
-	assert.Equal(t, info.Label, "demo contract 1")
 
 	exp := []types.ContractCodeHistoryEntry{{
 		Operation: types.InitContractCodeHistoryType,
@@ -544,7 +496,6 @@
 			assert.True(t, spec.expError.Is(err), "got %+v", err)
 		})
 	}
->>>>>>> 02938b00
 }
 
 func TestInstantiateWithNonExistingCodeID(t *testing.T) {
@@ -670,12 +621,8 @@
 
 	// make sure gas is properly deducted from ctx
 	gasAfter := ctx.GasMeter().GasConsumed()
-<<<<<<< HEAD
 	require.Greater(t, gasAfter-gasBefore, uint64(25000))
 	require.Less(t, gasAfter-gasBefore, uint64(50000))
-=======
-	require.Equal(t, uint64(0x11617), gasAfter-gasBefore)
->>>>>>> 02938b00
 
 	// ensure bob now exists and got both payments released
 	bobAcct = accKeeper.GetAccount(ctx, bob)
@@ -865,7 +812,6 @@
 	ctx = ctx.WithGasMeter(sdk.NewGasMeter(gasLimit))
 	require.Equal(t, uint64(0), ctx.GasMeter().GasConsumed())
 
-<<<<<<< HEAD
 	codeHash := keeper.GetContractHash(ctx, addr)
 	codeHashStr := hex.EncodeToString(codeHash)
 
@@ -877,8 +823,6 @@
 	execMsgBz, err := wasmCtx.Encrypt(msg2.Serialize())
 	require.NoError(t, err)
 
-=======
->>>>>>> 02938b00
 	// ensure we get an out of gas panic
 	defer func() {
 		r := recover()
@@ -887,19 +831,12 @@
 		require.True(t, ok, "%v", r)
 	}()
 
-<<<<<<< HEAD
-	// this must fail
+	// this should throw out of gas exception (panic)
 	_, err = keeper.Execute(ctx, addr, fred, execMsgBz, nil)
-	assert.True(t, false)
+	require.True(t, false, "We must panic before this line")
 	// make sure gas ran out
 	// TODO: wasmer doesn't return gas used on error. we should consume it (for error on metering failure)
 	// require.Equal(t, gasLimit, ctx.GasMeter().GasConsumed())
-=======
-	// this should throw out of gas exception (panic)
-	_, err = keeper.Execute(ctx, addr, fred, []byte(`{"cpu_loop":{}}`), nil)
-	require.True(t, false, "We must panic before this line")
-
->>>>>>> 02938b00
 }
 
 func TestExecuteWithStorageLoop(t *testing.T) {
