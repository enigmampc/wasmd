package cli

import (
	"bufio"
	"encoding/hex"
	"encoding/json"
	"fmt"
	"github.com/enigmampc/SecretNetwork/x/compute/internal/keeper"
	"io/ioutil"
	"strconv"

	"github.com/spf13/cobra"
	"github.com/spf13/viper"

	"github.com/enigmampc/cosmos-sdk/client"
	"github.com/enigmampc/cosmos-sdk/client/context"
	"github.com/enigmampc/cosmos-sdk/client/flags"
	"github.com/enigmampc/cosmos-sdk/codec"
	sdk "github.com/enigmampc/cosmos-sdk/types"
	sdkerrors "github.com/enigmampc/cosmos-sdk/types/errors"
	"github.com/enigmampc/cosmos-sdk/x/auth"
	"github.com/enigmampc/cosmos-sdk/x/auth/client/utils"

	wasmUtils "github.com/enigmampc/SecretNetwork/x/compute/client/utils"
	"github.com/enigmampc/SecretNetwork/x/compute/internal/types"
)

const (
<<<<<<< HEAD
	flagTo          = "to"
	flagAmount      = "amount"
	flagSource      = "source"
	flagBuilder     = "builder"
	flagLabel       = "label"
	flagAdmin       = "admin"
	flagNoAdmin     = "no-admin"
	flagIoMasterKey = "enclave-key"
	flagCodeHash    = "code-hash"
=======
	flagAmount                 = "amount"
	flagSource                 = "source"
	flagBuilder                = "builder"
	flagLabel                  = "label"
	flagAdmin                  = "admin"
	flagRunAs                  = "run-as"
	flagInstantiateByEverybody = "instantiate-everybody"
	flagInstantiateByAddress   = "instantiate-only-address"
	flagProposalType           = "type"
>>>>>>> 02938b00
)

// GetTxCmd returns the transaction commands for this module
func GetTxCmd(cdc *codec.Codec) *cobra.Command {
	txCmd := &cobra.Command{
		Use:                        types.ModuleName,
		Short:                      "Compute transaction subcommands",
		DisableFlagParsing:         true,
		SuggestionsMinimumDistance: 2,
		RunE:                       client.ValidateCmd,
	}
	txCmd.AddCommand(flags.PostCommands(
		StoreCodeCmd(cdc),
		InstantiateContractCmd(cdc),
		ExecuteContractCmd(cdc),
<<<<<<< HEAD
		// Currently not supporting these commands
		// MigrateContractCmd(cdc),
		// UpdateContractAdminCmd(cdc),
=======
		MigrateContractCmd(cdc),
		UpdateContractAdminCmd(cdc),
		ClearContractAdminCmd(cdc),
>>>>>>> 02938b00
	)...)
	return txCmd
}

// StoreCodeCmd will upload code to be reused.
func StoreCodeCmd(cdc *codec.Codec) *cobra.Command {
	cmd := &cobra.Command{
		Use:   "store [wasm file] --source [source] --builder [builder]",
		Short: "Upload a wasm binary",
		Args:  cobra.ExactArgs(1),
		RunE: func(cmd *cobra.Command, args []string) error {
			inBuf := bufio.NewReader(cmd.InOrStdin())
			txBldr := auth.NewTxBuilderFromCLI(inBuf).WithTxEncoder(utils.GetTxEncoder(cdc))
			cliCtx := context.NewCLIContextWithInput(inBuf).WithCodec(cdc)

			msg, err := parseStoreCodeArgs(args, cliCtx)
			if err != nil {
				return err
			}
			if err = msg.ValidateBasic(); err != nil {
				return err
			}

			return utils.GenerateOrBroadcastMsgs(cliCtx, txBldr, []sdk.Msg{msg})
		},
	}

	cmd.Flags().String(flagSource, "", "A valid URI reference to the contract's source code, optional")
	cmd.Flags().String(flagBuilder, "", "A valid docker tag for the build system, optional")
	cmd.Flags().String(flagInstantiateByEverybody, "", "Everybody can instantiate a contract from the code, optional")
	cmd.Flags().String(flagInstantiateByAddress, "", "Only this address can instantiate a contract instance from the code, optional")

	return cmd
}

func parseStoreCodeArgs(args []string, cliCtx context.CLIContext) (types.MsgStoreCode, error) {
	wasm, err := ioutil.ReadFile(args[0])
	if err != nil {
		return types.MsgStoreCode{}, err
	}

	// gzip the wasm file
	if wasmUtils.IsWasm(wasm) {
		wasm, err = wasmUtils.GzipIt(wasm)

		if err != nil {
			return types.MsgStoreCode{}, err
		}
	} else if !wasmUtils.IsGzip(wasm) {
		return types.MsgStoreCode{}, fmt.Errorf("invalid input file. Use wasm binary or gzip")
	}

	var perm *types.AccessConfig
	if onlyAddrStr := viper.GetString(flagInstantiateByAddress); onlyAddrStr != "" {
		allowedAddr, err := sdk.AccAddressFromBech32(onlyAddrStr)
		if err != nil {
			return types.MsgStoreCode{}, sdkerrors.Wrap(err, flagInstantiateByAddress)
		}
		x := types.OnlyAddress.With(allowedAddr)
		perm = &x
	} else if everybody := viper.GetBool(flagInstantiateByEverybody); everybody {
		perm = &types.AllowEverybody
	}

	// build and sign the transaction, then broadcast to Tendermint
	msg := types.MsgStoreCode{
		Sender:                cliCtx.GetFromAddress(),
		WASMByteCode:          wasm,
		Source:                viper.GetString(flagSource),
		Builder:               viper.GetString(flagBuilder),
		InstantiatePermission: perm,
	}
	return msg, nil
}

// InstantiateContractCmd will instantiate a contract from previously uploaded code.
func InstantiateContractCmd(cdc *codec.Codec) *cobra.Command {
	cmd := &cobra.Command{
		Use:   "instantiate [code_id_int64] [json_encoded_init_args] --label [text] --admin [address,optional] --amount [coins,optional]",
		Short: "Instantiate a wasm contract",
		Args:  cobra.ExactArgs(2),
		RunE: func(cmd *cobra.Command, args []string) error {
			inBuf := bufio.NewReader(cmd.InOrStdin())
			txBldr := auth.NewTxBuilderFromCLI(inBuf).WithTxEncoder(utils.GetTxEncoder(cdc))
			cliCtx := context.NewCLIContextWithInput(inBuf).WithCodec(cdc)
			wasmCtx := wasmUtils.WASMContext{CLIContext: cliCtx}
			initMsg := types.SecretMsg{}

			msg, err := parseInstantiateArgs(args, cliCtx)
			if err != nil {
				return err
			}
			if err := msg.ValidateBasic(); err != nil {
				return err
			}
<<<<<<< HEAD

			label := viper.GetString(flagLabel)
			if label == "" {
				return fmt.Errorf("label is required on all contracts")
			}

			var encryptedMsg []byte
			if viper.GetBool(flags.FlagGenerateOnly) {
				// if we're creating an offline transaction we just need the path to the io master key
				ioKeyPath := viper.GetString(flagIoMasterKey)

				if ioKeyPath == "" {
					return fmt.Errorf("missing flag --%s. To create an offline transaction, you must specify path to the enclave key", flagIoMasterKey)
				}

				codeHash := viper.GetString(flagCodeHash)
				if codeHash == "" {
					return fmt.Errorf("missing flag --%s. To create an offline transaction, you must set the target contract's code hash", flagCodeHash)
				}
				initMsg.CodeHash = []byte(codeHash)

				encryptedMsg, err = wasmCtx.OfflineEncrypt(initMsg.Serialize(), ioKeyPath)
			} else {
				// if we aren't creating an offline transaction we can validate the chosen label
				route := fmt.Sprintf("custom/%s/%s/%s", types.QuerierRoute, keeper.QueryContractAddress, label)
				res, _, _ := cliCtx.Query(route)
				if res != nil {
					return fmt.Errorf("label already exists. You must choose a unique label for your contract instance")
				}

				initMsg.CodeHash, err = GetCodeHashByCodeId(cliCtx, args[0])
				if err != nil {
					return err
				}

				// todo: Add check that this is valid json and stuff
				initMsg.Msg = []byte(args[1])

				encryptedMsg, err = wasmCtx.Encrypt(initMsg.Serialize())
			}

			if err != nil {
				return err
			}

			adminStr := viper.GetString(flagAdmin)
			var adminAddr sdk.AccAddress
			if len(adminStr) != 0 {
				adminAddr, err = sdk.AccAddressFromBech32(adminStr)
				if err != nil {
					return sdkerrors.Wrap(err, "admin")
				}
			}

			// build and sign the transaction, then broadcast to Tendermint
			msg := types.MsgInstantiateContract{
				Sender:           cliCtx.GetFromAddress(),
				CallbackCodeHash: "",
				Code:             codeID,
				Label:            label,
				InitFunds:        amount,
				InitMsg:          encryptedMsg,
				Admin:            adminAddr,
			}
=======
>>>>>>> 02938b00
			return utils.GenerateOrBroadcastMsgs(cliCtx, txBldr, []sdk.Msg{msg})
		},
	}

	cmd.Flags().String(flagCodeHash, "", "For offline transactions, use this to specify the target contract's code hash")
	cmd.Flags().String(flagIoMasterKey, "", "For offline transactions, use this to specify the path to the "+
		"io-master-cert.der file, which you can get using the command `secretcli q register secret-network-params` ")
	cmd.Flags().String(flagAmount, "", "Coins to send to the contract during instantiation")
	cmd.Flags().String(flagLabel, "", "A human-readable name for this contract in lists")
	cmd.Flags().String(flagAdmin, "", "Address of an admin")
	return cmd
}

func parseInstantiateArgs(args []string, cliCtx context.CLIContext) (types.MsgInstantiateContract, error) {
	// get the id of the code to instantiate
	codeID, err := strconv.ParseUint(args[0], 10, 64)
	if err != nil {
		return types.MsgInstantiateContract{}, err
	}

	amounstStr := viper.GetString(flagAmount)
	amount, err := sdk.ParseCoins(amounstStr)
	if err != nil {
		return types.MsgInstantiateContract{}, err
	}

	label := viper.GetString(flagLabel)
	if label == "" {
		return types.MsgInstantiateContract{}, fmt.Errorf("Label is required on all contracts")
	}

	initMsg := args[1]

	adminStr := viper.GetString(flagAdmin)
	var adminAddr sdk.AccAddress
	if len(adminStr) != 0 {
		adminAddr, err = sdk.AccAddressFromBech32(adminStr)
		if err != nil {
			return types.MsgInstantiateContract{}, sdkerrors.Wrap(err, "admin")
		}
	}

	// build and sign the transaction, then broadcast to Tendermint
	msg := types.MsgInstantiateContract{
		Sender:    cliCtx.GetFromAddress(),
		CodeID:    codeID,
		Label:     label,
		InitFunds: amount,
		InitMsg:   []byte(initMsg),
		Admin:     adminAddr,
	}
	return msg, nil
}

// ExecuteContractCmd will instantiate a contract from previously uploaded code.
func ExecuteContractCmd(cdc *codec.Codec) *cobra.Command {
	cmd := &cobra.Command{
		Use:   "execute [optional: contract_addr_bech32] [json_encoded_send_args]",
		Short: "Execute a command on a wasm contract",
		Args:  cobra.MinimumNArgs(1),
		RunE: func(cmd *cobra.Command, args []string) error {
			inBuf := bufio.NewReader(cmd.InOrStdin())
			txBldr := auth.NewTxBuilderFromCLI(inBuf).WithTxEncoder(utils.GetTxEncoder(cdc))
			cliCtx := context.NewCLIContextWithInput(inBuf).WithCodec(cdc)
			wasmCtx := wasmUtils.WASMContext{CLIContext: cliCtx}
			execMsg := types.SecretMsg{}
			contractAddr := sdk.AccAddress{}

			if len(args) == 1 {

				if viper.GetBool(flags.FlagGenerateOnly) {
					return fmt.Errorf("offline transactions must contain contract address")
				}

				label := viper.GetString(flagLabel)
				if label == "" {
					return fmt.Errorf("label or bech32 contract address is required")
				}

				route := fmt.Sprintf("custom/%s/%s/%s", types.QuerierRoute, keeper.QueryContractAddress, label)
				res, _, err := cliCtx.Query(route)
				if err != nil {
					return err
				}

				contractAddr = res
				execMsg.Msg = []byte(args[0])
			} else {
				// get the id of the code to instantiate
				res, err := sdk.AccAddressFromBech32(args[0])
				if err != nil {
					return err
				}

				contractAddr = res
				execMsg.Msg = []byte(args[1])
			}

			amounstStr := viper.GetString(flagAmount)
			amount, err := sdk.ParseCoins(amounstStr)
			if err != nil {
				return err
			}

			var encryptedMsg []byte
			if viper.GetBool(flags.FlagGenerateOnly) {
				ioKeyPath := viper.GetString(flagIoMasterKey)

				if ioKeyPath == "" {
					return fmt.Errorf("missing flag --%s. To create an offline transaction, you must specify path to the enclave key", flagIoMasterKey)
				}

				codeHash := viper.GetString(flagCodeHash)
				if codeHash == "" {
					return fmt.Errorf("missing flag --%s. To create an offline transaction, you must set the target contract's code hash", flagCodeHash)
				}
				execMsg.CodeHash = []byte(codeHash)

				encryptedMsg, err = wasmCtx.OfflineEncrypt(execMsg.Serialize(), ioKeyPath)
			} else {
				execMsg.CodeHash, err = GetCodeHashByContractAddr(cliCtx, contractAddr)
				if err != nil {
					return err
				}

				encryptedMsg, err = wasmCtx.Encrypt(execMsg.Serialize())
			}
			if err != nil {
				return err
			}

			// build and sign the transaction, then broadcast to Tendermint
			msg := types.MsgExecuteContract{
				Sender:           cliCtx.GetFromAddress(),
				Contract:         contractAddr,
				CallbackCodeHash: "",
				SentFunds:        amount,
				Msg:              encryptedMsg,
			}
			return utils.GenerateOrBroadcastMsgs(cliCtx, txBldr, []sdk.Msg{msg})
		},
	}

	cmd.Flags().String(flagCodeHash, "", "For offline transactions, use this to specify the target contract's code hash")
	cmd.Flags().String(flagIoMasterKey, "", "For offline transactions, use this to specify the path to the "+
		"io-master-cert.der file, which you can get using the command `secretcli q register secret-network-params` ")
	cmd.Flags().String(flagAmount, "", "Coins to send to the contract along with command")
	cmd.Flags().String(flagLabel, "", "A human-readable name for this contract in lists")
	return cmd
}

func GetCodeHashByCodeId(cliCtx context.CLIContext, codeID string) ([]byte, error) {
	route := fmt.Sprintf("custom/%s/%s/%s", types.QuerierRoute, keeper.QueryGetCode, codeID)
	res, _, err := cliCtx.Query(route)
	if err != nil {
		return nil, err
	}

	var codeResp keeper.GetCodeResponse

	err = json.Unmarshal(res, &codeResp)
	if err != nil {
		return nil, err
	}

	return []byte(hex.EncodeToString(codeResp.DataHash)), nil
}

func GetCodeHashByContractAddr(cliCtx context.CLIContext, contractAddr sdk.AccAddress) ([]byte, error) {
	route := fmt.Sprintf("custom/%s/%s/%s", types.QuerierRoute, keeper.QueryContractHash, contractAddr.String())
	res, _, err := cliCtx.Query(route)
	if err != nil {
		return nil, err
	}

	return []byte(hex.EncodeToString(res)), nil
}<|MERGE_RESOLUTION|>--- conflicted
+++ resolved
@@ -26,17 +26,6 @@
 )
 
 const (
-<<<<<<< HEAD
-	flagTo          = "to"
-	flagAmount      = "amount"
-	flagSource      = "source"
-	flagBuilder     = "builder"
-	flagLabel       = "label"
-	flagAdmin       = "admin"
-	flagNoAdmin     = "no-admin"
-	flagIoMasterKey = "enclave-key"
-	flagCodeHash    = "code-hash"
-=======
 	flagAmount                 = "amount"
 	flagSource                 = "source"
 	flagBuilder                = "builder"
@@ -46,7 +35,8 @@
 	flagInstantiateByEverybody = "instantiate-everybody"
 	flagInstantiateByAddress   = "instantiate-only-address"
 	flagProposalType           = "type"
->>>>>>> 02938b00
+	flagIoMasterKey = "enclave-key"
+	flagCodeHash    = "code-hash"
 )
 
 // GetTxCmd returns the transaction commands for this module
@@ -62,15 +52,10 @@
 		StoreCodeCmd(cdc),
 		InstantiateContractCmd(cdc),
 		ExecuteContractCmd(cdc),
-<<<<<<< HEAD
 		// Currently not supporting these commands
-		// MigrateContractCmd(cdc),
-		// UpdateContractAdminCmd(cdc),
-=======
-		MigrateContractCmd(cdc),
-		UpdateContractAdminCmd(cdc),
-		ClearContractAdminCmd(cdc),
->>>>>>> 02938b00
+		//MigrateContractCmd(cdc),
+		//UpdateContractAdminCmd(cdc),
+		//ClearContractAdminCmd(cdc),
 	)...)
 	return txCmd
 }
@@ -166,73 +151,6 @@
 			if err := msg.ValidateBasic(); err != nil {
 				return err
 			}
-<<<<<<< HEAD
-
-			label := viper.GetString(flagLabel)
-			if label == "" {
-				return fmt.Errorf("label is required on all contracts")
-			}
-
-			var encryptedMsg []byte
-			if viper.GetBool(flags.FlagGenerateOnly) {
-				// if we're creating an offline transaction we just need the path to the io master key
-				ioKeyPath := viper.GetString(flagIoMasterKey)
-
-				if ioKeyPath == "" {
-					return fmt.Errorf("missing flag --%s. To create an offline transaction, you must specify path to the enclave key", flagIoMasterKey)
-				}
-
-				codeHash := viper.GetString(flagCodeHash)
-				if codeHash == "" {
-					return fmt.Errorf("missing flag --%s. To create an offline transaction, you must set the target contract's code hash", flagCodeHash)
-				}
-				initMsg.CodeHash = []byte(codeHash)
-
-				encryptedMsg, err = wasmCtx.OfflineEncrypt(initMsg.Serialize(), ioKeyPath)
-			} else {
-				// if we aren't creating an offline transaction we can validate the chosen label
-				route := fmt.Sprintf("custom/%s/%s/%s", types.QuerierRoute, keeper.QueryContractAddress, label)
-				res, _, _ := cliCtx.Query(route)
-				if res != nil {
-					return fmt.Errorf("label already exists. You must choose a unique label for your contract instance")
-				}
-
-				initMsg.CodeHash, err = GetCodeHashByCodeId(cliCtx, args[0])
-				if err != nil {
-					return err
-				}
-
-				// todo: Add check that this is valid json and stuff
-				initMsg.Msg = []byte(args[1])
-
-				encryptedMsg, err = wasmCtx.Encrypt(initMsg.Serialize())
-			}
-
-			if err != nil {
-				return err
-			}
-
-			adminStr := viper.GetString(flagAdmin)
-			var adminAddr sdk.AccAddress
-			if len(adminStr) != 0 {
-				adminAddr, err = sdk.AccAddressFromBech32(adminStr)
-				if err != nil {
-					return sdkerrors.Wrap(err, "admin")
-				}
-			}
-
-			// build and sign the transaction, then broadcast to Tendermint
-			msg := types.MsgInstantiateContract{
-				Sender:           cliCtx.GetFromAddress(),
-				CallbackCodeHash: "",
-				Code:             codeID,
-				Label:            label,
-				InitFunds:        amount,
-				InitMsg:          encryptedMsg,
-				Admin:            adminAddr,
-			}
-=======
->>>>>>> 02938b00
 			return utils.GenerateOrBroadcastMsgs(cliCtx, txBldr, []sdk.Msg{msg})
 		},
 	}
@@ -264,7 +182,44 @@
 		return types.MsgInstantiateContract{}, fmt.Errorf("Label is required on all contracts")
 	}
 
-	initMsg := args[1]
+	var encryptedMsg []byte
+	if viper.GetBool(flags.FlagGenerateOnly) {
+		// if we're creating an offline transaction we just need the path to the io master key
+		ioKeyPath := viper.GetString(flagIoMasterKey)
+
+		if ioKeyPath == "" {
+			return types.MsgInstantiateContract{}, fmt.Errorf("missing flag --%s. To create an offline transaction, you must specify path to the enclave key", flagIoMasterKey)
+		}
+
+		codeHash := viper.GetString(flagCodeHash)
+		if codeHash == "" {
+			return types.MsgInstantiateContract{}, fmt.Errorf("missing flag --%s. To create an offline transaction, you must set the target contract's code hash", flagCodeHash)
+		}
+		initMsg.CodeHash = []byte(codeHash)
+
+		encryptedMsg, err = wasmCtx.OfflineEncrypt(initMsg.Serialize(), ioKeyPath)
+	} else {
+		// if we aren't creating an offline transaction we can validate the chosen label
+		route := fmt.Sprintf("custom/%s/%s/%s", types.QuerierRoute, keeper.QueryContractAddress, label)
+		res, _, _ := cliCtx.Query(route)
+		if res != nil {
+			return types.MsgInstantiateContract{}, fmt.Errorf("label already exists. You must choose a unique label for your contract instance")
+		}
+
+		initMsg.CodeHash, err = GetCodeHashByCodeId(cliCtx, args[0])
+		if err != nil {
+			return types.MsgInstantiateContract{}, err
+		}
+
+		// todo: Add check that this is valid json and stuff
+		initMsg.Msg = []byte(args[1])
+
+		encryptedMsg, err = wasmCtx.Encrypt(initMsg.Serialize())
+	}
+
+	if err != nil {
+		return types.MsgInstantiateContract{}, err
+	}
 
 	adminStr := viper.GetString(flagAdmin)
 	var adminAddr sdk.AccAddress
@@ -277,12 +232,13 @@
 
 	// build and sign the transaction, then broadcast to Tendermint
 	msg := types.MsgInstantiateContract{
-		Sender:    cliCtx.GetFromAddress(),
-		CodeID:    codeID,
-		Label:     label,
-		InitFunds: amount,
-		InitMsg:   []byte(initMsg),
-		Admin:     adminAddr,
+		Sender:           cliCtx.GetFromAddress(),
+		CallbackCodeHash: "",
+		CodeID:           codeID,
+		Label:            label,
+		InitFunds:        amount,
+		InitMsg:          encryptedMsg,
+		Admin:            adminAddr,
 	}
 	return msg, nil
 }
